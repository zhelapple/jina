"""
Top-level module of Jina.

The primary function of this module is to import all of the public Jina
interfaces into a single place. The interfaces themselves are located in
sub-modules, as described below.

"""

import datetime as _datetime
import os as _os
import platform as _platform
import signal as _signal
import sys as _sys
import types as _types

if _sys.version_info < (3, 7, 0) or _sys.version_info >= (3, 10, 0):
    raise OSError(f'Jina requires Python 3.7/3.8/3.9, but yours is {_sys.version_info}')

# DO SOME OS-WISE PATCHES
if _sys.version_info >= (3, 8, 0) and _platform.system() == 'Darwin':
    # temporary fix for python 3.8 on macos where the default start is set to "spawn"
    # https://docs.python.org/3/library/multiprocessing.html#contexts-and-start-methods
    from multiprocessing import set_start_method as _set_start_method

    _set_start_method('fork')

# fix fork error on MacOS but seems no effect? must do EXPORT manually before jina start
_os.environ['OBJC_DISABLE_INITIALIZE_FORK_SAFETY'] = 'YES'

# do not change this line manually
# this is managed by git tag and updated on every release
# NOTE: this represents the NEXT release version
<<<<<<< HEAD
# TODO: remove 'rc' on final release
__version__ = '2.0.0rc'
=======
__version__ = '1.2.5'
>>>>>>> abb706cd

# do not change this line manually
# this is managed by proto/build-proto.sh and updated on every execution
__proto_version__ = '0.0.81'

__uptime__ = _datetime.datetime.now().isoformat()

# update on MacOS
# 1. clean this tuple,
# 2. grep -rohEI --exclude-dir=jina/hub --exclude-dir=tests --include \*.py "\'JINA_.*?\'" jina  | sort -u | sed "s/$/,/g"
# 3. copy all lines EXCEPT the first (which is the grep command in the last line)
__jina_env__ = (
    'JINA_ARRAY_QUANT',
    'JINA_BINARY_DELIMITER',
    'JINA_CONTRIB_MODULE',
    'JINA_CONTRIB_MODULE_IS_LOADING',
    'JINA_CONTROL_PORT',
    'JINA_DEFAULT_HOST',
    'JINA_DISABLE_UVLOOP',
    'JINA_EXECUTOR_WORKDIR',
    'JINA_FULL_CLI',
    'JINA_IPC_SOCK_TMP',
    'JINA_LOG_CONFIG',
    'JINA_LOG_ID',
    'JINA_LOG_LEVEL',
    'JINA_LOG_NO_COLOR',
    'JINA_LOG_WORKSPACE',
    'JINA_POD_NAME',
    'JINA_RAISE_ERROR_EARLY',
    'JINA_RANDOM_PORTS',
    'JINA_RANDOM_PORT_MAX',
    'JINA_RANDOM_PORT_MIN',
    'JINA_SOCKET_HWM',
    'JINA_VCS_VERSION',
    'JINA_WARN_UNNAMED',
    'JINA_WORKSPACE',
)

__default_host__ = _os.environ.get('JINA_DEFAULT_HOST', '0.0.0.0')
__default_executor__ = 'BaseExecutor'
__default_endpoint__ = '/default'
__ready_msg__ = 'ready and listening'
__stop_msg__ = 'terminated'
__num_args_executor_func__ = 5
__root_dir__ = _os.path.dirname(_os.path.abspath(__file__))

_names_with_underscore = [
    '__version__',
    '__proto_version__',
    '__default_host__',
    '__ready_msg__',
    '__stop_msg__',
    '__jina_env__',
    '__uptime__',
    '__root_dir__',
    '__default_endpoint__',
    '__num_args_executor_func__',
]

# Primitive data type,
from jina.types.request import Request, Response
from jina.types.message import Message
from jina.types.document import Document
from jina.types.arrays import DocumentArray

# ADD GLOBAL NAMESPACE VARIABLES
JINA_GLOBAL = _types.SimpleNamespace()
JINA_GLOBAL.scipy_installed = None
JINA_GLOBAL.tensorflow_installed = None
JINA_GLOBAL.torch_installed = None

import jina.importer as _ji

_ji.import_classes('jina.executors', show_import_table=False, import_once=True)
## temporally disable the hub loading in 2.0rc
# _ji.import_classes('jina.hub', show_import_table=False, import_once=True)

_signal.signal(_signal.SIGINT, _signal.default_int_handler)


def _set_nofile(nofile_atleast=4096):
    """
    Set nofile soft limit to at least 4096, useful for running matlplotlib/seaborn on
    parallel executing plot generators vs. Ubuntu default ulimit -n 1024 or OS X El Captian 256
    temporary setting extinguishing with Python session.

    :param nofile_atleast: nofile soft limit
    :return: nofile soft limit and nofile hard limit
    """

    try:
        import resource as res
    except ImportError:  # Windows
        res = None

    from .logging import default_logger

    if res is None:
        return (None,) * 2

    soft, ohard = res.getrlimit(res.RLIMIT_NOFILE)
    hard = ohard

    if soft < nofile_atleast:
        soft = nofile_atleast
        if hard < soft:
            hard = soft

        default_logger.debug(f'setting soft & hard ulimit -n {soft} {hard}')
        try:
            res.setrlimit(res.RLIMIT_NOFILE, (soft, hard))
        except (ValueError, res.error):
            try:
                hard = soft
                default_logger.warning(
                    f'trouble with max limit, retrying with soft,hard {soft},{hard}'
                )
                res.setrlimit(res.RLIMIT_NOFILE, (soft, hard))
            except Exception:
                default_logger.warning('failed to set ulimit, giving up')
                soft, hard = res.getrlimit(res.RLIMIT_NOFILE)

    default_logger.debug(f'ulimit -n soft,hard: {soft} {hard}')
    return soft, hard


_set_nofile()

# Flow
from jina.flow import Flow
from jina.flow.asyncio import AsyncFlow

# Executor
from jina.executors import BaseExecutor as Executor
from jina.executors.decorators import requests

__all__ = [_s for _s in dir() if not _s.startswith('_')]
__all__.extend([_s for _s in _names_with_underscore])<|MERGE_RESOLUTION|>--- conflicted
+++ resolved
@@ -31,12 +31,9 @@
 # do not change this line manually
 # this is managed by git tag and updated on every release
 # NOTE: this represents the NEXT release version
-<<<<<<< HEAD
+
 # TODO: remove 'rc' on final release
 __version__ = '2.0.0rc'
-=======
-__version__ = '1.2.5'
->>>>>>> abb706cd
 
 # do not change this line manually
 # this is managed by proto/build-proto.sh and updated on every execution
