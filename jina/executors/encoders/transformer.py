--- conflicted
+++ resolved
@@ -123,7 +123,6 @@
         self.model.save_pretrained(save_path)
         self.tokenizer.save_pretrained(save_path)
         return super().__getstate__()
-<<<<<<< HEAD
 
     @staticmethod
     def _reduce_mean(data, mask_2d):
@@ -162,6 +161,4 @@
                 result[num_tokens - 1] = 1
         else:
             raise NotImplementedError
-        return result
-=======
->>>>>>> 27eaf160
+        return result